# Copyright (c) 2016-2017 Adobe Systems Incorporated.  All rights reserved.
#
# Permission is hereby granted, free of charge, to any person obtaining a copy
# of this software and associated documentation files (the "Software"), to deal
# in the Software without restriction, including without limitation the rights
# to use, copy, modify, merge, publish, distribute, sublicense, and/or sell
# copies of the Software, and to permit persons to whom the Software is
# furnished to do so, subject to the following conditions:
#
# The above copyright notice and this permission notice shall be included in all
# copies or substantial portions of the Software.
#
# THE SOFTWARE IS PROVIDED "AS IS", WITHOUT WARRANTY OF ANY KIND, EXPRESS OR
# IMPLIED, INCLUDING BUT NOT LIMITED TO THE WARRANTIES OF MERCHANTABILITY,
# FITNESS FOR A PARTICULAR PURPOSE AND NONINFRINGEMENT. IN NO EVENT SHALL THE
# AUTHORS OR COPYRIGHT HOLDERS BE LIABLE FOR ANY CLAIM, DAMAGES OR OTHER
# LIABILITY, WHETHER IN AN ACTION OF CONTRACT, TORT OR OTHERWISE, ARISING FROM,
# OUT OF OR IN CONNECTION WITH THE SOFTWARE OR THE USE OR OTHER DEALINGS IN THE
# SOFTWARE.

import csv
import logging

import user_sync.connector.dashboard
import user_sync.helper
import user_sync.identity_type

OWNING_ORGANIZATION_NAME = None

class RuleProcessor(object):
    
    def __init__(self, caller_options):
        '''
        :type caller_options:dict
        '''        
        options = {
            'directory_group_filter': None,
            'username_filter_regex': None,
            
            'new_account_type': user_sync.identity_type.ENTERPRISE_IDENTITY_TYPE,
            'manage_groups': True,
            'update_user_info': True,
            
            'remove_user_key_list': None,
            'remove_list_output_path': None,
            'remove_nonexistent_users': False,
            'default_country_code': None,
<<<<<<< HEAD

            'after_mapping_hook': None,
            'extended_attributes': None
=======
            'max_deletions_per_run': None,
            'max_missing_users': None
>>>>>>> 74514f42
        }
        options.update(caller_options)        
        self.options = options        
        self.directory_user_by_user_key = {}
        self.filtered_directory_user_by_user_key = {}
        self.organization_info_by_organization = {}
        self.adding_dashboard_user_key = set()

        # in/out variables for per-user after-mapping-hook code
        self.after_mapping_hook_scope = {
            'hook_storage': None,           # for exclusive use by hook code; persists across calls
            'source_attributes': None,      # in: attributes retrieved from customer directory system (eg 'c', 'givenName')
                                            # out: N/A
            'source_groups': None,          # in: customer-side directory groups found for user
                                            # out: N/A
            'target_attributes': None,      # in: user's attributes for UMAPI calls as defined by usual rules (eg 'country', 'firstname')
                                            # out: user's attributes for UMAPI calls as potentially changed by hook code
            'target_groups': None,          # in: Adobe-side dashboard groups mapped for user by usual rules
                                            # out: Adobe-side dashboard groups as potentially changed by hook code
        }
        
        remove_user_key_list = options['remove_user_key_list']
        remove_user_key_list = set(remove_user_key_list) if (remove_user_key_list != None) else set()
        self.remove_user_key_list = remove_user_key_list
        
        self.need_to_process_orphaned_dashboard_users = options['remove_list_output_path'] != None or options['remove_nonexistent_users']
                
        self.logger = logger = logging.getLogger('processor')
        
        if (logger.isEnabledFor(logging.DEBUG)):
            options_to_report = options.copy()
            username_filter_regex = options_to_report['username_filter_regex']
            if (username_filter_regex != None):
                options_to_report['username_filter_regex'] = "%s: %s" % (type(username_filter_regex), username_filter_regex.pattern)
            logger.debug('Initialized with options: %s', options_to_report)
    
    def run(self, directory_groups, directory_connector, dashboard_connectors):
        '''
        :type directory_groups: dict(str, list(Group)
        :type directory_connector: user_sync.connector.directory.DirectoryConnector
        :type dashboard_connectors: DashboardConnectors
        '''
        logger = self.logger

        self.prepare_organization_infos(directory_groups)

        if (directory_connector != None):
            load_directory_stats = user_sync.helper.JobStats("Load from Directory", divider = "-")
            load_directory_stats.log_start(logger)
            self.read_desired_user_groups(directory_groups, directory_connector)
            load_directory_stats.log_end(logger)
            should_sync_dashboard_users = True
        else:
            should_sync_dashboard_users = False
        
        dashboard_stats = user_sync.helper.JobStats("Sync Dashboard", divider = "-")
        dashboard_stats.log_start(logger)
        if (should_sync_dashboard_users):
            self.process_dashboard_users(dashboard_connectors)
            if self.need_to_process_orphaned_dashboard_users:
                self.process_orphaned_dashboard_users()                            
        self.clean_dashboard_users(dashboard_connectors)    
        dashboard_connectors.execute_actions()
        dashboard_stats.log_end(logger)
            
    def will_manage_groups(self):
        return self.options['manage_groups']
    
    def get_organization_info(self, organization_name):
        organization_info = self.organization_info_by_organization.get(organization_name)
        if (organization_info == None):
            self.organization_info_by_organization[organization_name] = organization_info = OrganizationInfo(organization_name)
        return organization_info
    
    def prepare_organization_infos(self, mappings):
        '''
        :type mappings: dict(str, list(Group)
        '''                   
        for dashboard_groups in mappings.itervalues():
            for dashboard_group in dashboard_groups:
                organization_info = self.get_organization_info(dashboard_group.organization_name)
                organization_info.add_mapped_group(dashboard_group.group_name)

    def read_desired_user_groups(self, mappings, directory_connector):
        '''
        :type mappings: dict(str, list(Group)
        :type directory_connector: user_sync.connector.directory.DirectoryConnector
        '''
        self.logger.info('Building work list...')
                
        options = self.options
        directory_group_filter = options['directory_group_filter']
        if (directory_group_filter != None):
            directory_group_filter = set(directory_group_filter)
        extended_attributes = options.get('extended_attributes')
        
        directory_user_by_user_key = self.directory_user_by_user_key        
        filtered_directory_user_by_user_key = self.filtered_directory_user_by_user_key
        remove_user_key_list = self.remove_user_key_list

        directory_groups = set(mappings.iterkeys())
        if (directory_group_filter != None):
            directory_groups.update(directory_group_filter)
        all_loaded, directory_users = directory_connector.load_users_and_groups(directory_groups, extended_attributes)
        if (not all_loaded and self.need_to_process_orphaned_dashboard_users):
            self.logger.warn('Not all users loaded.  Cannot check orphaned users...')
            self.need_to_process_orphaned_dashboard_users = False
        
        for directory_user in directory_users:
            user_key = RuleProcessor.get_directory_user_key(directory_user)
            directory_user_by_user_key[user_key] = directory_user            
            
            if not self.is_directory_user_in_groups(directory_user, directory_group_filter):
                continue
            if not self.is_selected_user_key(user_key):
                continue
            if (user_key in remove_user_key_list):
                continue
            
            filtered_directory_user_by_user_key[user_key] = directory_user
            self.get_organization_info(OWNING_ORGANIZATION_NAME).add_desired_group_for(user_key, None)

            # set up groups in hook scope; the target groups will be used whether or not there's customer hook code
            self.after_mapping_hook_scope['source_groups'] = set()
            self.after_mapping_hook_scope['target_groups'] = set()
            for group in directory_user['groups']:
                self.after_mapping_hook_scope['source_groups'].add(group) # this is a directory group name
                dashboard_groups = mappings.get(group)
                if (dashboard_groups != None):
                    for dashboard_group in dashboard_groups:
                        self.after_mapping_hook_scope['target_groups'].add(self.make_dashboard_group_qualified_name(dashboard_group.group_name, dashboard_group.organization_name))

            # only if there actually is hook code: set up rest of hook scope, invoke hook, update user attributes
            if (options['after_mapping_hook'] is not None):
                self.after_mapping_hook_scope['source_attributes'] = directory_user['source_attributes'].copy()

                target_attributes = dict()
                target_attributes['email'] = directory_user.get('email')
                target_attributes['username'] = directory_user.get('username')
                target_attributes['domain'] = directory_user.get('domain)
                target_attributes['firstname'] = directory_user.get('firstname')
                target_attributes['lastname'] = directory_user.get('lastname')
                target_attributes['country'] = directory_user.get('country')
                target_attributes['uid'] = directory_user.get('uid')
                self.after_mapping_hook_scope['target_attributes'] = target_attributes

                # invoke the customer's hook code
                self.log_after_mapping_hook_scope(before_call: True)
                exec(options['after_mapping_hook'], self.after_mapping_hook_scope)
                self.log_after_mapping_hook_scope(after_call: True)

                # copy modified attributes back to the user object
                directory_user.update(self.after_mapping_hook_scope['target_attributes'])

            for target_group_qualified_name in self.after_mapping_hook_scope['target_groups']:
                target_group_name, target_organization_name = self.parse_dashboard_group_qualified_name(target_group_qualified_name)
                target_group = Group.get_dashboard_group(target_group_name, target_organization_name)
                if (target_group is not None):
                    organization_info = self.get_organization_info(target_organization_name)
                    organization_info.add_desired_group_for(user_key, target_group_name)
                else:
                    self.logger.error('Target dashboard group %s is not known; ignored', target_group_qualified_name)

        self.logger.info('Total directory users after filtering: %d', len(filtered_directory_user_by_user_key))
        if (self.logger.isEnabledFor(logging.DEBUG)):        
            self.logger.debug('Group work list: %s', dict([(organization_name, organization_info.get_desired_groups_by_user_key()) for organization_name, organization_info in self.organization_info_by_organization.iteritems()]))
    
    def is_directory_user_in_groups(self, directory_user, groups):
        '''
        :type directory_user: dict
        :type groups: set
        :rtype bool
        '''
        if groups == None:
            return True
        for directory_user_group in directory_user['groups']:
            if (directory_user_group in groups):
                return True
        return False
    
    def process_dashboard_users(self, dashboard_connectors):
        # Called from Main rules processor.
        # Drives main updating of main organizations users, and then groups in organizations this run has access to.
        '''
        :type dashboard_connectors: DashboardConnectors
        '''        
        manage_groups = self.will_manage_groups()
        
        self.logger.info('Syncing owning...') 
        owning_organization_info = self.get_organization_info(OWNING_ORGANIZATION_NAME)

        # Loop over users and comapre then and process differences
        owning_unprocessed_groups_by_user_key = self.update_dashboard_users_for_connector(owning_organization_info, dashboard_connectors.get_owning_connector())

        # Handle creates for new users.  This also drives adding the new user to groups in other organizations.
        for user_key in owning_unprocessed_groups_by_user_key.iterkeys():
            self.add_dashboard_user(user_key, dashboard_connectors)

        for organization_name, dashboard_connector in dashboard_connectors.get_accessor_connectors().iteritems():
            self.logger.info('Syncing accessor %s...', organization_name) 
            accessor_organization_info = self.get_organization_info(organization_name)
            if (len(accessor_organization_info.get_mapped_groups()) == 0):
                self.logger.info('No mapped groups for accessor: %s', organization_name) 
                continue

            accessor_unprocessed_groups_by_user_key = self.update_dashboard_users_for_connector(accessor_organization_info, dashboard_connector)
            if (manage_groups):
                for user_key, desired_groups in accessor_unprocessed_groups_by_user_key.iteritems():
                    self.try_and_update_dashboard_user(accessor_organization_info, user_key, dashboard_connector, groups_to_add=desired_groups)
                    
    def iter_orphaned_federated_dashboard_users(self):
        owning_organization_info = self.get_organization_info(OWNING_ORGANIZATION_NAME)
        for user_key, dashboard_user in owning_organization_info.iter_orphaned_dashboard_users():
            if not self.is_selected_user_key(user_key):
                continue
            if (dashboard_user.get('type') != 'federatedID'):
                continue
            yield dashboard_user
            
    def is_selected_user_key(self, user_key):
        '''
        :type user_key: str
        '''
        username_filter_regex = self.options['username_filter_regex']
        if (username_filter_regex != None):
            username = RuleProcessor.get_username_from_user_key(user_key)
            search_result = username_filter_regex.search(username)
            if (search_result == None):
                return False
        return True
    
    def process_orphaned_dashboard_users(self):
        remove_user_key_list = self.remove_user_key_list
            
        options = self.options
        remove_list_output_path = options['remove_list_output_path']
        remove_nonexistent_users = options['remove_nonexistent_users']
        
        max_deletions_per_run = options['max_deletions_per_run']
        max_missing_users = options['max_missing_users']

        orphaned_federated_dashboard_users = list(self.iter_orphaned_federated_dashboard_users())
        self.logger.info('Federated orphaned users to be removed: %s', [self.get_dashboard_user_key(dashboard_user) for dashboard_user in orphaned_federated_dashboard_users])        
        
        number_of_orphaned_dashboard_users = len(orphaned_federated_dashboard_users)

        if (remove_list_output_path != None):
            self.logger.info('Writing remove list to: %s', remove_list_output_path)
            self.write_remove_list(remove_list_output_path, orphaned_federated_dashboard_users)
        elif (remove_nonexistent_users):
            if number_of_orphaned_dashboard_users > max_missing_users:
                raise user_sync.error.AssertionException(
                    'Unable to process orphaned users, as number of users (%s) is larger than max_missing_users setting' % number_of_orphaned_dashboard_users)
            orphan_count = 0
            for dashboard_user in orphaned_federated_dashboard_users:
                orphan_count += 1
                if orphan_count > max_deletions_per_run:
                    self.logger.critical('Only processing %d of the %d orphaned users ' +
                                         'due to max_deletions_per_run setting', max_deletions_per_run,
                                         number_of_orphaned_dashboard_users)
                    break
                user_key = self.get_dashboard_user_key(dashboard_user)
                remove_user_key_list.add(user_key)
                    
    def clean_dashboard_users(self, dashboard_connectors):
        # Process removal of users.  The remove_user_key list is generated earlier in processing.
        '''
        :type dashboard_connectors: DashboardConnectors
        '''
        remove_user_key_list = self.remove_user_key_list
        if (len(remove_user_key_list) == 0):
            return

        owning_organization_info = self.get_organization_info(OWNING_ORGANIZATION_NAME)
        
        self.logger.info('Removing users: %s', remove_user_key_list)                
        ready_to_remove_from_org = False

        total_waiting_by_user_key = {}
        for user_key in remove_user_key_list:
            total_waiting_by_user_key[user_key] = 0

        def try_and_remove_from_org(user_key):
            total_waiting = total_waiting_by_user_key[user_key]
            if total_waiting == 0:    
                if (not owning_organization_info.is_dashboard_users_loaded() or owning_organization_info.get_dashboard_user(user_key) != None):
                    self.logger.info('Removing user for user key: %s', user_key)
                    username, domain = self.parse_user_key(user_key)
                    commands = user_sync.connector.dashboard.Commands(username=username, domain=domain)
                    commands.remove_from_org()
                    dashboard_connectors.get_owning_connector().send_commands(commands)

        def on_remove_groups_callback(user_key):
            total_waiting = total_waiting_by_user_key[user_key]     
            total_waiting -= 1
            total_waiting_by_user_key[user_key] = total_waiting
            if ready_to_remove_from_org:
                try_and_remove_from_org(user_key)

        def create_remove_groups_callback(user_key):
            total_waiting = total_waiting_by_user_key[user_key]     
            total_waiting += 1
            total_waiting_by_user_key[user_key] = total_waiting
            return lambda response: on_remove_groups_callback(user_key)
        
        for organization_name, dashboard_connector in dashboard_connectors.get_accessor_connectors().iteritems():
            organization_info = self.get_organization_info(organization_name)
            mapped_groups = organization_info.get_mapped_groups()
            if (len(mapped_groups) == 0):
                self.logger.info('No mapped groups for accessor: %s', organization_name) 
                continue
                            
            for user_key in remove_user_key_list:
                dashboard_user = organization_info.get_dashboard_user(user_key)
                if (dashboard_user != None):
                    groups_to_remove = self.normalize_groups(dashboard_user.get('groups')) & mapped_groups
                elif not organization_info.is_dashboard_users_loaded():
                    groups_to_remove = mapped_groups
                else:
                    groups_to_remove = None

                if (groups_to_remove != None and len(groups_to_remove) > 0):
                    self.logger.info('Removing groups for user key: %s removed: %s', user_key, groups_to_remove)
                    username, domain = self.parse_user_key(user_key)
                    commands = user_sync.connector.dashboard.Commands(username=username, domain=domain)
                    commands.remove_groups(groups_to_remove)
                    dashboard_connector.send_commands(commands, create_remove_groups_callback(user_key))

        ready_to_remove_from_org = True
        for user_key in remove_user_key_list:
            try_and_remove_from_org(user_key)
     
    def get_user_attributes(self, directory_user):
        attributes = {}
        attributes['email'] = directory_user['email']
        attributes['firstname'] = directory_user['firstname']
        attributes['lastname'] = directory_user['lastname']
        return attributes
    
    def get_identity_type_from_directory_user(self, directory_user):
        identity_type = directory_user.get('identitytype')
        if (identity_type == None):
            identity_type = self.options['new_account_type']
        return identity_type
            
    def create_commands_from_directory_user(self, directory_user, identity_type = None):
        '''
        :type user_key: str
        :type identity_type: str
        :type directory_user: dict
        '''
        if (identity_type == None):
            identity_type = self.get_identity_type_from_directory_user(directory_user)
        commands = user_sync.connector.dashboard.Commands(identity_type, directory_user['email'], directory_user['username'], directory_user['domain'])
        return commands
    
    def add_dashboard_user(self, user_key, dashboard_connectors):
        '''
        Send the action to add a user to the dashboard.  
        After the user is created, the accessors will be updated.
        :type user_key: str
        :type dashboard_connectors: DashboardConnectors
        '''
        self.logger.info('Adding user with user key: %s', user_key)

        options = self.options
        update_user_info = options['update_user_info'] 
        manage_groups = self.will_manage_groups()

        directory_user = self.directory_user_by_user_key[user_key]
        identity_type = self.get_identity_type_from_directory_user(directory_user)
        commands = self.create_commands_from_directory_user(directory_user, identity_type)

        attributes = self.get_user_attributes(directory_user)
        # check whether the country is set in the directory, use default if not
        country = directory_user['country']
        if not country:
            country = options['default_country_code']
        if not country:
            if identity_type == user_sync.identity_type.ENTERPRISE_IDENTITY_TYPE:
                # Enterprise users are allowed to have undefined country
                country = 'UD'
            else:
                self.logger.error("User %s cannot be added as it has a blank country code and no default has been specified.", user_key)
                return
        attributes['country'] = country
        if (attributes.get('firstname') == None):
            attributes.pop('firstname', None)
        if (attributes.get('lastname') == None):
            attributes.pop('lastname', None)
        attributes['option'] = "updateIfAlreadyExists" if update_user_info else 'ignoreIfAlreadyExists'
        
        commands.add_user(attributes)
        if (manage_groups):
            owning_organization_info = self.get_organization_info(OWNING_ORGANIZATION_NAME)        
            desired_groups = owning_organization_info.get_desired_groups(user_key)
            groups_to_add = self.calculate_groups_to_add(owning_organization_info, user_key, desired_groups)
            commands.add_groups(groups_to_add)

        def callback(response):
            self.adding_dashboard_user_key.discard(user_key)
            is_success = response.get("is_success")            
            if is_success:
                if (manage_groups):
                    for organization_name, dashboard_connector in dashboard_connectors.accessor_connectors.iteritems():
                        accessor_organization_info = self.get_organization_info(organization_name)
                        if (accessor_organization_info.get_dashboard_user(user_key) == None):
                            # We manually inject the groups if the dashboard user has not been loaded. 
                            self.calculate_groups_to_add(accessor_organization_info, user_key, accessor_organization_info.get_desired_groups(user_key))
                        
                        accessor_groups_to_add = accessor_organization_info.groups_added_by_user_key.get(user_key)
                        accessor_groups_to_remove = accessor_organization_info.groups_removed_by_user_key.get(user_key)                                                
                        self.update_dashboard_user(accessor_organization_info, user_key, dashboard_connector, groups_to_add=accessor_groups_to_add, groups_to_remove=accessor_groups_to_remove)

        self.adding_dashboard_user_key.add(user_key)
        dashboard_connectors.get_owning_connector().send_commands(commands, callback)

    def update_dashboard_user(self, organization_info, user_key, dashboard_connector, attributes_to_update = None, groups_to_add = None, groups_to_remove = None, dashboard_user = None):
        # Note that the user may exist only in the directory, only in the dashboard, or both at this point.
        # When we are updating an Adobe user who has been removed from the directory, we have to be careful to use
        # data from the dashboard_user parameter and not try to get information from the directory.
        '''
        Send the action to update aspects of an dashboard user, like info and groups
        :type organization_info: OrganizationInfo
        :type user_key: str
        :type dashboard_connector: user_sync.connector.dashboard.DashboardConnector
        :type attributes_to_update: dict
        :type groups_to_add: set(str)
        :type groups_to_remove: set(str)
        :type dashboard_user: dictionary # with username, domain, and email entries
        '''        
        if ((groups_to_add and len(groups_to_add) > 0) or (groups_to_remove and len(groups_to_remove) > 0)):
            self.logger.info('Managing groups for user key: %s organization: %s added: %s removed: %s', user_key, organization_info.get_name(), groups_to_add, groups_to_remove)

        if user_key in self.directory_user_by_user_key:
            directory_user = self.directory_user_by_user_key[user_key]
            identity_type = self.get_identity_type_from_directory_user(directory_user)
        else:
            directory_user = dashboard_user
            identity_type = dashboard_user.get('type')

        commands = self.create_commands_from_directory_user(directory_user, identity_type=identity_type)
        commands.update_user(attributes_to_update)
        commands.add_groups(groups_to_add)
        commands.remove_groups(groups_to_remove)
        dashboard_connector.send_commands(commands)

    def try_and_update_dashboard_user(self, organization_info, user_key, dashboard_connector, attributes_to_update = None, groups_to_add = None, groups_to_remove = None, dashboard_user = None):
        '''
        Send the user update action smartly.   
        If the user is being added, the action is postponed.  
        If a group is already added or removed, the group is excluded.
        :type organization_info: OrganizationInfo
        :type user_key: str
        :type dashboard_connector: user_sync.connector.dashboard.DashboardConnector
        :type attributes_to_update: dict
        :type groups_to_add: set(str)
        :type groups_to_remove: set(str)
        '''        
        groups_to_add = self.calculate_groups_to_add(organization_info, user_key, groups_to_add) 
        groups_to_remove = self.calculate_groups_to_remove(organization_info, user_key, groups_to_remove)
        if (user_key not in self.adding_dashboard_user_key):
            self.update_dashboard_user(organization_info, user_key, dashboard_connector, attributes_to_update, groups_to_add, groups_to_remove, dashboard_user)
        elif (attributes_to_update != None or groups_to_add != None or groups_to_remove != None):
            self.logger.info("Delay user update for user: %s organization: %s", user_key, organization_info.get_name())

    def update_dashboard_users_for_connector(self, organization_info, dashboard_connector):
        # This is the main function that goes over all users and looks for and processes differences.
        '''
        :type organization_info: OrganizationInfo
        :type dashboard_connector: user_sync.connector.dashboard.DashboardConnector
        '''
        directory_user_by_user_key = self.directory_user_by_user_key
        filtered_directory_user_by_user_key = self.filtered_directory_user_by_user_key
        
        desired_groups_by_user_key = organization_info.get_desired_groups_by_user_key()
        desired_groups_by_user_key = {} if desired_groups_by_user_key == None else desired_groups_by_user_key.copy()        
        
        options = self.options
        update_user_info = options['update_user_info']
        manage_groups = self.will_manage_groups() 
        
        for dashboard_user in dashboard_connector.iter_users():
            user_key = RuleProcessor.get_dashboard_user_key(dashboard_user)
            organization_info.add_dashboard_user(user_key, dashboard_user)

            directory_user = directory_user_by_user_key.get(user_key)
            if (directory_user == None):
                # Found an Adobe dashboard user not in the directory.  Add to list of possible users to delete.
                organization_info.add_orphaned_dashboard_user(user_key, dashboard_user)

                if (manage_groups):
                    # Next, check if that user is in mapped groups and if so, remove from those groups
                    current_groups = self.normalize_groups(dashboard_user.get('groups'))
                    groups_to_remove = current_groups & organization_info.get_mapped_groups()
                    if groups_to_remove != None and len(groups_to_remove) > 0:
                        self.logger.info("Adobe User not in Directory: %s", user_key)
                        self.logger.info("Removed from Groups: %s", groups_to_remove)

                        self.try_and_update_dashboard_user(organization_info, user_key, dashboard_connector,
                                                   None, None, groups_to_remove, dashboard_user)

                continue     

            # User is in directory so look for differences
            desired_groups = desired_groups_by_user_key.pop(user_key, None)
            if (desired_groups == None):
                if (user_key not in filtered_directory_user_by_user_key):
                    continue
                desired_groups = set()
            
            user_attribute_difference = None
            if (update_user_info and organization_info.get_name() == OWNING_ORGANIZATION_NAME):
                user_attribute_difference = self.get_user_attribute_difference(directory_user, dashboard_user)
                if (len(user_attribute_difference) > 0):
                    self.logger.info('Updating info for user key: %s changes: %s', user_key, user_attribute_difference)
            
            groups_to_add = None
            groups_to_remove = None    
            if (manage_groups):        
                current_groups = self.normalize_groups(dashboard_user.get('groups'))
                groups_to_add = desired_groups - current_groups 
                groups_to_remove =  (current_groups - desired_groups) & organization_info.get_mapped_groups()                

            self.try_and_update_dashboard_user(organization_info, user_key, dashboard_connector, user_attribute_difference, groups_to_add, groups_to_remove, dashboard_user)
        
        organization_info.set_dashboard_users_loaded()
        
        return desired_groups_by_user_key
    
    @staticmethod
    def normalize_groups(group_names):
        '''
        :type group_name: iterator(str)
        :rtype set(str)
        '''
        result = set()
        if (group_names != None):
            for group_name in group_names:
                normalized_group_name = user_sync.helper.normalize_string(group_name)
                result.add(normalized_group_name)
        return result

    def calculate_groups_to_add(self, organization_info, user_key, desired_groups):
        '''
        Return a set of groups that have not been registered to be added.
        :type organization_info: OrganizationInfo
        :type user_key: str
        :type desired_groups: set(str) 
        '''
        groups_to_add = self.get_new_groups(organization_info.groups_added_by_user_key, user_key, desired_groups)
        if (desired_groups != None and self.logger.isEnabledFor(logging.DEBUG)):
            groups_already_added = desired_groups - groups_to_add
            if (len(groups_already_added) > 0):
                self.logger.debug('Skipped added groups for user: %s groups: %s', user_key, groups_already_added)
        return groups_to_add

    def calculate_groups_to_remove(self, organization_info, user_key, desired_groups):
        '''
        Return a set of groups that have not been registered to be removed.
        :type organization_info: OrganizationInfo
        :type user_key: str
        :type desired_groups: set(str) 
        '''
        groups_to_remove = self.get_new_groups(organization_info.groups_removed_by_user_key, user_key, desired_groups)
        if (desired_groups != None and self.logger.isEnabledFor(logging.DEBUG)):
            groups_already_removed = desired_groups - groups_to_remove
            if (len(groups_already_removed) > 0):
                self.logger.debug('Skipped removed groups for user: %s groups: %s', user_key, groups_already_removed)
        return groups_to_remove

    def get_new_groups(self, current_groups_by_user_key, user_key, desired_groups):
        '''
        Return a set of groups that have not been registered in the dictionary for the specified user.        
        :type current_groups_by_user_key: dict(str, set(str))
        :type user_key: str
        :type desired_groups: set(str) 
        '''
        new_groups = None
        if (desired_groups != None):
            current_groups = current_groups_by_user_key.get(user_key)
            if (current_groups != None):
                new_groups = desired_groups - current_groups
            else:
                new_groups = desired_groups
            if (len(new_groups) > 0):
                if (current_groups == None):
                    current_groups_by_user_key[user_key] = current_groups = set()
                current_groups |= new_groups
        return new_groups


    def get_user_attribute_difference(self, directory_user, dashboard_user):
        differences = {}
        attributes = self.get_user_attributes(directory_user)
        for key, value in attributes.iteritems():
            dashboard_value = dashboard_user.get(key)
            if (value != dashboard_value):
                differences[key] = value
        return differences        

    @staticmethod
    def get_directory_user_key(directory_user):
        '''
        :type directory_user: dict
        '''
        return RuleProcessor.get_user_key(directory_user['username'], directory_user['domain'], directory_user['email'])
    
    @staticmethod
    def get_dashboard_user_key(dashboard_user):
        '''
        :type dashboard_user: dict
        '''
        return RuleProcessor.get_user_key(None, None, dashboard_user['email'])
    
    @staticmethod
    def get_user_key(username, domain, email):
        username = user_sync.helper.normalize_string(username)
        domain = user_sync.helper.normalize_string(domain)
        email = user_sync.helper.normalize_string(email)

        if (username == None):
            return email
        if (username.find('@') >= 0):
            return username
        return username + ',' + domain
    
    @staticmethod
    def parse_user_key(user_key):
        index = user_key.find(',')
        return (user_key, None) if index < 0 else (user_key[:index], user_key[index + 1:])

    @staticmethod
    def get_username_from_user_key(user_key):
        return RuleProcessor.parse_user_key(user_key)[0]
    
    @staticmethod
    def read_remove_list(file_path, delimiter = None, logger = None):
        '''
        :type file_path: str
        :type delimiter: str
        :type logger: logging.Logger
        '''
        result = []
        
        user_column_name = 'user'
        domain_column_name = 'domain'        
        rows = user_sync.helper.iter_csv_rows(file_path, 
                                                delimiter = delimiter, 
                                                recognized_column_names = [user_column_name, domain_column_name], 
                                                logger = logger)
        for row in rows:
            user = row.get(user_column_name)
            domain = row.get(domain_column_name)
            user_key = RuleProcessor.get_user_key(user, domain, None)
            if (user_key != None):
                result.append(user_key)
        return result

    def make_dashboard_group_qualified_name(self, group_name, organization_name):
        prefix = ""
        if (organization_name is not None and organization_name != OWNING_ORGANIZATION_NAME):
            prefix = organization_name + user_sync.config.GROUP_NAME_DELIMITER
        return prefix + group_name

    def parse_dashboard_group_qualified_name(self, qualified_name):
        parts = qualified_name.split(user_sync.config.GROUP_NAME_DELIMITER)
        group_name = parts.pop()
        organization_name = user_sync.config.GROUP_NAME_DELIMITER.join(parts)
        if (len(organization_name) == 0):
            organization_name = user_sync.rules.OWNING_ORGANIZATION_NAME
        return group_name, organization_name

    def write_remove_list(self, file_path, dashboard_users):
        total_users = 0
        with open(file_path, 'wb') as output_file:
            delimiter = user_sync.helper.guess_delimiter_from_filename(file_path)            
            writer = csv.DictWriter(output_file, fieldnames = ['user', 'domain'], delimiter = delimiter)
            writer.writeheader()
            for dashboard_user in dashboard_users:
                user_key = self.get_dashboard_user_key(dashboard_user)
                username, domain = self.parse_user_key(user_key)
                writer.writerow({'user': username, 'domain': domain})
                total_users += 1
        self.logger.info('Total users in remove list: %d', total_users)

    def log_after_mapping_hook_scope(self, before_call=None, after_call=None):
        if ((before_call is None and after_call is None) or (before_call is not None and after_call is not None)):
            raise ValueError("Exactly one of 'before_call', 'after_call' must be passed (and not None)")
        when = 'before' if before_call is not None else 'after'
        if (before_call is not None):
            self.logger.debug('.')
            self.logger.debug('Source attrs, %s: %s', when, self.after_mapping_hook_scope['source_attributes'])
            self.logger.debug('Source groups, %s: %s', when, self.after_mapping_hook_scope['source_groups'])
        self.logger.debug('Target attrs, %s: %s', when, self.after_mapping_hook_scope['target_attributes'])
        self.logger.debug('Target groups, %s: %s', when, self.after_mapping_hook_scope['target_groups'])

class DashboardConnectors(object):
    def __init__(self, owning_connector, accessor_connectors):
        '''
        :type owning_connector: user_sync.connector.dashboard.DashboardConnector
        :type accessor_connectors: dict(str, user_sync.connector.dashboard.DashboardConnector)
        '''
        self.owning_connector = owning_connector
        self.accessor_connectors = accessor_connectors
        
        connectors = [owning_connector]
        connectors.extend(accessor_connectors.itervalues())
        self.connectors = connectors
        
    def get_owning_connector(self):
        return self.owning_connector
    
    def get_accessor_connectors(self):
        return self.accessor_connectors
     
    def execute_actions(self):
        while True:
            had_work = False
            for connector in self.connectors:
                action_manager = connector.get_action_manager()
                if action_manager.has_work():
                    action_manager.flush()
                    had_work = True
            if not had_work:
                break
    
class Group(object):

    dashboard_groups = {}

    def __init__(self, group_name, organization_name):
        '''
        :type group_name: str
        :type organization_name: str        
        '''
        self.group_name = group_name
        self.organization_name = organization_name
        Group.dashboard_groups[(group_name, organization_name)] = self
    
    def __eq__(self, other):
        return self.__dict__ == other.__dict__

    def __ne__(self, other):
        return not self.__eq__(other)
    
    def __hash__(self):
        return hash(frozenset(self.__dict__))
    
    def __str__(self):
        return str(self.__dict__)

    @classmethod
    def get_dashboard_group(cls, group_name, organization_name):
        '''
        :type group_name: str
        :type organization_name: str
        '''
        return Group.dashboard_groups.get((group_name, organization_name))

class OrganizationInfo(object):
    def __init__(self, name):
        '''
        :type name: str
        '''
        self.name = name
        self.mapped_groups = set()
        self.desired_groups_by_user_key = {}
        self.dashboard_user_by_user_key = {}
        self.dashboard_users_loaded = False
        self.orphaned_dashboard_user_by_user_key = {}
        self.groups_added_by_user_key = {}
        self.groups_removed_by_user_key = {}

    def get_name(self):
        return self.name
    
    def add_mapped_group(self, group):
        '''
        :type group: str
        '''
        normalized_group_name = user_sync.helper.normalize_string(group)
        self.mapped_groups.add(normalized_group_name)

    def get_mapped_groups(self):
        return self.mapped_groups
    
    def get_desired_groups_by_user_key(self):
        return self.desired_groups_by_user_key

    def get_desired_groups(self, user_key):
        '''
        :type user_key: str
        '''
        desired_groups = self.desired_groups_by_user_key.get(user_key)
        return desired_groups     

    def add_desired_group_for(self, user_key, group):
        '''
        :type user_key: str
        :type group: str
        '''
        desired_groups = self.get_desired_groups(user_key)
        if (desired_groups == None):
            self.desired_groups_by_user_key[user_key] = desired_groups = set()
        if (group != None):
            normalized_group_name = user_sync.helper.normalize_string(group)
            desired_groups.add(normalized_group_name)

    def add_dashboard_user(self, user_key, user):
        '''
        :type user_key: str
        :type user: dict
        '''
        self.dashboard_user_by_user_key[user_key] = user
        
    def iter_dashboard_users(self):
        return self.dashboard_user_by_user_key.iteritems()
    
    def get_dashboard_user(self, user_key):
        '''
        :type user_key: str
        '''
        return self.dashboard_user_by_user_key.get(user_key)
    
    def set_dashboard_users_loaded(self):
        self.dashboard_users_loaded = True
        
    def is_dashboard_users_loaded(self):
        return self.dashboard_users_loaded
    
    def add_orphaned_dashboard_user(self, user_key, user):
        '''
        :type user_key: str
        :type user: dict
        '''
        self.orphaned_dashboard_user_by_user_key[user_key] = user
        
    def iter_orphaned_dashboard_users(self):
        orphaned_dashboard_user_by_user_key = self.orphaned_dashboard_user_by_user_key
        return [] if orphaned_dashboard_user_by_user_key == None else orphaned_dashboard_user_by_user_key.iteritems() 
            
    def __repr__(self):
        return "OrganizationInfo('name': %s)" % self.name<|MERGE_RESOLUTION|>--- conflicted
+++ resolved
@@ -45,14 +45,11 @@
             'remove_list_output_path': None,
             'remove_nonexistent_users': False,
             'default_country_code': None,
-<<<<<<< HEAD
+            'max_deletions_per_run': None,
+            'max_missing_users': None,
 
             'after_mapping_hook': None,
-            'extended_attributes': None
-=======
-            'max_deletions_per_run': None,
-            'max_missing_users': None
->>>>>>> 74514f42
+            'extended_attributes': None,
         }
         options.update(caller_options)        
         self.options = options        
